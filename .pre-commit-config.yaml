--- conflicted
+++ resolved
@@ -19,21 +19,12 @@
 
 - repo: local
   hooks:
-<<<<<<< HEAD
     - id: basedpyright
       name: basedpyright
       entry: basedpyright
       language: system
       types: [python]
       require_serial: true
-=======
-  - id: pyright
-    name: pyright
-    entry: pyright
-    language: system
-    types: [python]
-    pass_filenames: false
->>>>>>> f31372b6
 
 - repo: local
   hooks:
