# tests/services/test_scraping_service.py

import sys
from pathlib import Path
import pytest
from unittest.mock import Mock
import wikipedia
from telegram_bot.services import scraping_service
from bs4 import BeautifulSoup

sys.path.append(str(Path(__file__).resolve().parent.parent.parent))


class DummyResponse:
    def __init__(self, text="", json_data=None, status_code=200):
        self.text = text
        self._json = json_data
        self.status_code = status_code

    def raise_for_status(self):
        pass

    def json(self):
        return self._json


class DummyClient:
    def __init__(self, responses):
        self._responses = responses
        self._index = 0

    async def __aenter__(self):
        return self

    async def __aexit__(self, exc_type, exc, tb):
        pass

    async def get(self, url, *args, **kwargs):
        response = self._responses[self._index]
        self._index += 1
        return response


DEDICATED_HTML = """
<table class="wikitable">
<tr><td><a title="Show season 1">Season 1</a></td></tr>
</table>
<h3>Season 1</h3>
<table class="wikitable">
<tr><th>No.</th><th>No. in season</th><th>Title</th></tr>
<tr><td>1</td><td>1</td><td>"Pilot"</td></tr>
</table>
"""


EMBEDDED_HTML = """
<table class="wikitable">
<tr><th>Info</th><th>Title</th></tr>
<tr><td>1 1</td><td>"Pilot"</td></tr>
</table>
"""

<<<<<<< HEAD
SIMPLE_EMBEDDED_HTML = """
<h3>Episodes</h3>
<table class="wikitable">
<tr><th>No.</th><th>Title</th></tr>
<tr><td>1</td><td>"Pilot"</td></tr>
</table>
"""

=======
>>>>>>> 2071565b
WRONG_HEADER_HTML = """
<h3>Overview</h3>
<table class="wikitable">
<tr><th>No.</th><th>No. in season</th><th>Title</th></tr>
<tr><td>1</td><td>1</td><td>"Pilot"</td></tr>
</table>
"""

VARIED_COLUMNS_HTML = """
<table class="wikitable">
<tr><th>Season</th><th>No.</th><th>Title</th></tr>
<tr><td>1</td><td>1</td><td><i>Pilot</i></td></tr>
</table>
"""

<<<<<<< HEAD
TWO_COLUMN_HTML = """
<table class="wikitable">
<tr><th>No.</th><th>Title</th></tr>
<tr><td>1</td><td>"Pilot"</td></tr>
</table>
"""

=======
>>>>>>> 2071565b

NO_EPISODE_HTML = """
<table class="wikitable">
<tr><th>Info</th><th>Title</th></tr>
<tr><td>2 5</td><td>"Other"</td></tr>
</table>
"""

SEASON_OVERVIEW_HTML = """
<table class="wikitable">
<tr><th>Season</th><th>Episodes</th></tr>
<tr><td>1</td><td>10</td></tr>
<tr><td>2</td><td>8</td></tr>
</table>
"""


@pytest.mark.asyncio
async def test_parse_table_by_season_link():
    soup = BeautifulSoup(DEDICATED_HTML, "lxml")
    title = await scraping_service._parse_table_by_season_link(soup, 1, 1)
    assert title == "Pilot"


@pytest.mark.asyncio
async def test_parse_table_after_season_header():
    soup = BeautifulSoup(DEDICATED_HTML, "lxml")
    title = await scraping_service._parse_table_after_season_header(soup, 1, 1)
    assert title == "Pilot"


@pytest.mark.asyncio
async def test_parse_all_tables_flexibly_handles_wrong_header():
    soup = BeautifulSoup(WRONG_HEADER_HTML, "lxml")
    title = await scraping_service._parse_all_tables_flexibly(soup, 1, 1)
    assert title == "Pilot"


@pytest.mark.asyncio
async def test_parse_embedded_episode_table():
    soup = BeautifulSoup(EMBEDDED_HTML, "lxml")
    title = await scraping_service._parse_embedded_episode_table(soup, 1, 1)
    assert title == "Pilot"


@pytest.mark.asyncio
async def test_extract_title_from_table_varied_columns():
    soup = BeautifulSoup(VARIED_COLUMNS_HTML, "lxml")
    table = soup.find("table", class_="wikitable")
    title = await scraping_service._extract_title_from_table(table, 1, 1)
    assert title == "Pilot"


@pytest.mark.asyncio
<<<<<<< HEAD
async def test_extract_title_from_table_two_columns():
    soup = BeautifulSoup(TWO_COLUMN_HTML, "lxml")
    table = soup.find("table", class_="wikitable")
    title = await scraping_service._extract_title_from_table(table, 1, 1)
    assert title == "Pilot"


@pytest.mark.asyncio
=======
>>>>>>> 2071565b
async def test_fetch_episode_title_dedicated_page(mocker):
    mock_page = mocker.Mock()
    mock_page.title = "Show"
    mock_page.url = "http://example.com"
    mocker.patch("wikipedia.search", return_value=["Show"])
    mocker.patch("wikipedia.page", return_value=mock_page)
    mocker.patch(
        "telegram_bot.services.scraping_service._get_page_html",
        return_value=DEDICATED_HTML,
    )

    title, corrected = await scraping_service.fetch_episode_title_from_wikipedia(
        "Show", 1, 1
    )
    assert title == "Pilot"
    assert corrected is None


@pytest.mark.asyncio
async def test_fetch_episode_title_embedded_page(mocker):
    mock_main_page = mocker.Mock()
    mock_main_page.title = "Show"
    mock_main_page.url = "http://example.com/main"

    mocker.patch("wikipedia.search", return_value=["Show"])
    mocker.patch(
        "wikipedia.page",
        side_effect=[mock_main_page, wikipedia.exceptions.PageError("no list")],
    )
    mocker.patch(
        "telegram_bot.services.scraping_service._get_page_html",
        return_value=SIMPLE_EMBEDDED_HTML,
    )

    title, _ = await scraping_service.fetch_episode_title_from_wikipedia("Show", 1, 1)
    assert title == "Pilot"


@pytest.mark.asyncio
async def test_fetch_episode_title_not_found(mocker):
    mock_page = mocker.Mock()
    mock_page.url = "http://example.com"
    mocker.patch("wikipedia.search", return_value=["Show"])
    mocker.patch("wikipedia.page", return_value=mock_page)
    mocker.patch(
        "telegram_bot.services.scraping_service._get_page_html",
        return_value=NO_EPISODE_HTML,
    )

    title, _ = await scraping_service.fetch_episode_title_from_wikipedia("Show", 1, 1)
    assert title is None


@pytest.mark.asyncio
async def test_fetch_season_episode_count(mocker):
    mock_page = mocker.Mock()
    mock_page.url = "http://example.com"
    mocker.patch("wikipedia.page", return_value=mock_page)
    mocker.patch(
        "telegram_bot.services.scraping_service._get_page_html",
        return_value=SEASON_OVERVIEW_HTML,
    )

    count = await scraping_service.fetch_season_episode_count_from_wikipedia("Show", 2)
    assert count == 8


@pytest.mark.asyncio
async def test_scrape_1337x_parses_results(mocker):
    # This is the response for the initial search results page
    search_html = """
    <table><tbody>
    <tr>
      <td>
        <a href="/cat">Movies</a>
        <a href="/torrent/1/Sample.Movie.2023.1080p.x265/">Sample.Movie.2023.1080p.x265</a>
      </td>
      <td>10</td><td>0</td><td>0</td><td>1.5 GB</td><td><a>Anonymous</a></td>
    </tr>
    </tbody></table>
    """

    # This is the required second response for the torrent detail page
    detail_html = """
    <div>
      <a href="magnet:?xt=urn:btih:FAKEHASH">Magnet Download</a>
    </div>
    """

    # The mock client now has TWO responses to give, and they will have a default status_code of 200
    responses = [DummyResponse(text=search_html), DummyResponse(text=detail_html)]
    mocker.patch("httpx.AsyncClient", return_value=DummyClient(responses))

    context = Mock()
    context.bot_data = {
        "SEARCH_CONFIG": {
            "preferences": {
                "movies": {
                    "codecs": {"x265": 5},
                    "resolutions": {"1080p": 3},
                    "uploaders": {"Anonymous": 2},
                }
            }
        }
    }

    results = await scraping_service.scrape_1337x(
        "Sample Movie 2023",
        "movie",
        "https://1337x.to/search/{query}/1/",
        context,
        base_query_for_filter="Sample Movie",
    )

    assert len(results) == 1
    assert results[0]["title"] == "Sample.Movie.2023.1080p.x265"
    assert results[0]["page_url"].startswith("magnet:")
    assert results[0]["source"] == "1337x"


@pytest.mark.asyncio
async def test_scrape_1337x_no_results(mocker):
    html = "<html><body>No results</body></html>"
    responses = [DummyResponse(text=html)]
    mocker.patch("httpx.AsyncClient", return_value=DummyClient(responses))

    context = Mock()
    context.bot_data = {
        "SEARCH_CONFIG": {
            "preferences": {
                "movies": {
                    "codecs": {},
                    "resolutions": {},
                    "uploaders": {},
                }
            }
        }
    }

    results = await scraping_service.scrape_1337x(
        "Sample",
        "movie",
        "https://1337x.to/search/{query}/1/",
        context,  # Pass the mock object here
        base_query_for_filter="Sample Movie",
    )

    assert results == []


@pytest.mark.asyncio
async def test_scrape_yts_parses_results(mocker):
    search_html = """
    <div class="browse-movie-wrap">
      <a class="browse-movie-title" href="https://yts.mx/movies/test-movie">Test Movie</a>
      <div class="browse-movie-year">2023</div>
    </div>
    """
    movie_html = '<div id="movie-info" data-movie-id="1234"></div>'
    api_json = {
        "status": "ok",
        "data": {
            "movie": {
                "title_long": "Test Movie (2023)",
                "year": 2023,
                "torrents": [
                    {
                        "quality": "1080p",
                        "type": "WEB",
                        "size_bytes": 1024**3,
                        "hash": "abcdef",
                        "seeds": 10,
                    }
                ],
            }
        },
    }
    responses = [
        DummyResponse(text=search_html),
        DummyResponse(text=movie_html),
        DummyResponse(json_data=api_json),
    ]
    mocker.patch("httpx.AsyncClient", return_value=DummyClient(responses))

    context = Mock()
    context.bot_data = {
        "SEARCH_CONFIG": {
            "preferences": {
                "movies": {
                    "codecs": {"x264": 5},
                    "resolutions": {"1080p": 3},
                    "uploaders": {"YTS": 2},
                }
            }
        }
    }

    results = await scraping_service.scrape_yts(
        "Test Movie",
        "movie",
        "https://yts.mx/browse-movies/{query}",
        context,  # Pass the mock object here
        year="2023",
        resolution="1080p",
    )

    assert len(results) == 1
    assert results[0]["source"] == "YTS.mx"
    assert results[0]["seeders"] == 10<|MERGE_RESOLUTION|>--- conflicted
+++ resolved
@@ -60,7 +60,6 @@
 </table>
 """
 
-<<<<<<< HEAD
 SIMPLE_EMBEDDED_HTML = """
 <h3>Episodes</h3>
 <table class="wikitable">
@@ -69,8 +68,7 @@
 </table>
 """
 
-=======
->>>>>>> 2071565b
+
 WRONG_HEADER_HTML = """
 <h3>Overview</h3>
 <table class="wikitable">
@@ -86,7 +84,6 @@
 </table>
 """
 
-<<<<<<< HEAD
 TWO_COLUMN_HTML = """
 <table class="wikitable">
 <tr><th>No.</th><th>Title</th></tr>
@@ -94,8 +91,6 @@
 </table>
 """
 
-=======
->>>>>>> 2071565b
 
 NO_EPISODE_HTML = """
 <table class="wikitable">
@@ -150,7 +145,6 @@
 
 
 @pytest.mark.asyncio
-<<<<<<< HEAD
 async def test_extract_title_from_table_two_columns():
     soup = BeautifulSoup(TWO_COLUMN_HTML, "lxml")
     table = soup.find("table", class_="wikitable")
@@ -159,8 +153,6 @@
 
 
 @pytest.mark.asyncio
-=======
->>>>>>> 2071565b
 async def test_fetch_episode_title_dedicated_page(mocker):
     mock_page = mocker.Mock()
     mock_page.title = "Show"
