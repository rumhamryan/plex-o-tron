--- conflicted
+++ resolved
@@ -181,7 +181,6 @@
                 f"[SCRAPER] {self.site_name}: Found {len(rows)} rows using selector '{row_selector}'"
             )
 
-<<<<<<< HEAD
             # Parse rows concurrently so detail-page requests do not block each other.
             parse_tasks = [
                 self._parse_row(row, client) for row in rows if isinstance(row, Tag)
@@ -193,19 +192,6 @@
                     results.append(parsed)
                 elif isinstance(parsed, Exception):
                     logger.warning(f"[SCRAPER] Failed to parse row: {parsed}")
-=======
-        results: list[TorrentData] = []
-        for row in rows:
-            if not isinstance(row, Tag):
-                continue
-            try:
-                parsed_row = self._parse_basic_row(row)
-                if parsed_row is not None:
-                    results.append(parsed_row)
-            except Exception as exc:  # noqa: BLE001
-                logger.warning(f"[SCRAPER] Failed to parse row: {exc}")
-                continue
->>>>>>> 7043be0b
 
         if not results:
             logger.info(f"[SCRAPER] {self.site_name}: Parsed 0 torrents for '{query}'")
@@ -254,7 +240,6 @@
         )
         return final_results
 
-<<<<<<< HEAD
     async def _parse_row(
         self, row: Tag, client: httpx.AsyncClient
     ) -> Optional[TorrentData]:
@@ -265,11 +250,6 @@
         reuse existing connections. This significantly reduces overhead when
         parsing many rows.
         """
-
-=======
-    def _parse_basic_row(self, row: Tag) -> Optional[TorrentData]:
-        """Parse basic fields from a search result row without network calls."""
->>>>>>> 7043be0b
         name = self._extract_text(row, self.results_selectors.get("name"))
         if not name:
             return None
@@ -280,7 +260,6 @@
             details_href = self._extract_href(
                 row, self.results_selectors.get("details_page_link")
             )
-<<<<<<< HEAD
             if details_href:
                 detail_url = urllib.parse.urljoin(self.base_url, details_href)
                 detail_html = await self._fetch_page(detail_url, client)
@@ -294,8 +273,6 @@
                 f"[SCRAPER] {self.site_name}: No magnet link found for '{name}'"
             )
             return None
-=======
->>>>>>> 7043be0b
 
         seeders = self._extract_int(row, self.results_selectors.get("seeds"))
         leechers = self._extract_int(row, self.results_selectors.get("leechers"))
@@ -314,7 +291,6 @@
             details_link=details_href,
         )
 
-<<<<<<< HEAD
     async def _fetch_page(
         self, url: str, client: httpx.AsyncClient | None = None
     ) -> str | None:
@@ -331,33 +307,6 @@
                 timeout=30, follow_redirects=True
             ) as temp_client:
                 return await self._fetch_page(url, temp_client)
-=======
-    async def _resolve_magnets(self, items: list[TorrentData]) -> None:
-        """Fetch magnet links for items missing them in parallel."""
-        tasks: list[tuple[TorrentData, asyncio.Task[str | None]]] = []
-        for item in items:
-            if item.magnet_url or not item.details_link:
-                continue
-            detail_url = urllib.parse.urljoin(self.base_url, item.details_link)
-            tasks.append((item, asyncio.create_task(self._fetch_page(detail_url))))
-
-        if not tasks:
-            return
-
-        responses = await asyncio.gather(*(task for _, task in tasks))
-        for (item, _), html in zip(tasks, responses):
-            if not html:
-                continue
-            detail_soup = BeautifulSoup(html, "lxml")
-            magnet_link = self._extract_href(
-                detail_soup, self.details_selectors.get("magnet_url")
-            )
-            if magnet_link:
-                item.magnet_url = magnet_link
-
-    async def _fetch_page(self, url: str) -> str | None:
-        """Fetch ``url`` and return the response text, handling errors."""
->>>>>>> 7043be0b
 
         headers = {
             # Some torrent sites (e.g. 1337x) return HTTP 403 unless common
